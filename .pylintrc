--- conflicted
+++ resolved
@@ -4,17 +4,10 @@
 # there seems to be an off by one issue in how max-nested-blocks is used.
 max-nested-blocks = 2
 
-<<<<<<< HEAD
 
 [MESSAGES CONTROL]
 
 # Disable the message, report, category or checker with the given id(s).
 disable=C0410, R0401, R0901, R0903, R0904, R0911, R0916, W0402, W0403, W0410,
 W1501, W1502, W1505, E1300, E1301, E1302, E1304, W1300, W1301, W1302, W1304,
-E1124, E1125, E1129, E1132
-=======
-[MESSAGES CONTROL]
-
-# Disable the message, report, category or checker with the given id(s).
-disable=W1402
->>>>>>> 6bbc8973
+E1124, E1125, E1129, E1132, W1402