from reporters.plain_reporter import PlainReporter

import sys
from colorama import Fore, Style
from colorama import init


class ColorReporter(PlainReporter):
    def __init__(self):
        super().__init__()

    # Override this method
    def print_message_ids(self):
        # Check if the OS currently running is Windows
        init(wrap=(sys.platform == 'win32'))

        self.sort_messages()

        for msg in self._messages:
            if msg.msg_id.startswith('E'):
                # Error codes appear in red
                code = Fore.RED + Style.BRIGHT + msg.msg_id + Style.RESET_ALL
            else:
                code = Style.BRIGHT + msg.msg_id + Style.RESET_ALL
<<<<<<< HEAD
            print(code, '({})\n    [Line {}] {}'.format(msg.symbol, msg.line, msg.msg))
=======
            print(code, '({}) {}\n    {}'.format(msg.symbol, msg.obj, msg.msg))
>>>>>>> 6f3a5e3b
<|MERGE_RESOLUTION|>--- conflicted
+++ resolved
@@ -22,8 +22,5 @@
                 code = Fore.RED + Style.BRIGHT + msg.msg_id + Style.RESET_ALL
             else:
                 code = Style.BRIGHT + msg.msg_id + Style.RESET_ALL
-<<<<<<< HEAD
-            print(code, '({})\n    [Line {}] {}'.format(msg.symbol, msg.line, msg.msg))
-=======
-            print(code, '({}) {}\n    {}'.format(msg.symbol, msg.obj, msg.msg))
->>>>>>> 6f3a5e3b
+
+            print(code, '({}) {}\n    {}'.format(msg.symbol, msg.obj, msg.msg))