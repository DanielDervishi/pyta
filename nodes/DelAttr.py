--- conflicted
+++ resolved
@@ -1,12 +1,8 @@
 """
 DelAttr astroid node
 
-<<<<<<< HEAD
-This node represents the part where an attribute of an object is being deleted.
-=======
-This is an astroid Attribute node specifically in the Del (being deleted) context,
-that is, the attribute of another node that is being deleted.
->>>>>>> 8c51e1f0
+This node represents an attribute of an object being deleted.
+This is an astroid Attribute node specifically in the Del (being deleted) context.
 
 Attributes:
     - expr      (Name)
@@ -15,11 +11,7 @@
         - The name of the attribute being deleted.
 
 Example:
-<<<<<<< HEAD
-    - expr      -> Name("self", Del())
-=======
     - expr      -> Name(id="self")
->>>>>>> 8c51e1f0
     - attrname  -> "attr"
 """
 
