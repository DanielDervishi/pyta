# TODOs for node documentation

<<<<<<< HEAD
## Global changes

Investigate whether the `ctx` attribute exists for all relevant nodes,
and list all of these nodes.
Also include more description of what the values of this attribute mean,
and how they appear in Python code.

Rename `Stmt` type to the property node class `Statement`.
=======
## Assign

The type of `targets` can probably be more specific to just a small
set of node classes (e.g., `Name`?).

It would be good to show different examples of the different nodes that could appear on the left,
as well as an example of multiple assignment:

```python
x = y = z = 1 + 2
```

## AsyncFor

Example for `orelse` is wrong (the `else` is currently tied to the `if` rather than the `for` loop.

## AsyncFunctionDef

The example does not use the `async` keyword, and so does not actually illustrate an `AsyncFunctionDef`.

## Attribute

The descriptions for both the node itself and both of its attributes need work.
>>>>>>> 91c8daee

## AugAssign

Like `Assign`, would be good to show an example of augmented assignment with multiple targets.
(Didn't even know this is possible.)

## BinOp

Investigate whether the `op` attribute for `BinOp` can really be any node,
or only certain classes.
For example, there's no `Add` astroid node, so what is really stored?

## BoolOp

Same question as `BinOp` about the `op` attribute.

Also, it seems like there should be more investigation into `values`.
If this is a list, does that mean `BoolOp` doesn't just represent binary operations?
We should give an example for other cases then.

## Compare

Same general question as `BinOp` and `BoolOp` about what is actually being stored in `ops`.

Would also be good to have a chained comparison expression like `3 < 4 < 5` documented.

## Comprehension

Should specifically reference other astroid nodes that use `Comprehension`, e.g. `ListComp`.

Should give an example of using an `if`; also, the example seems to contradict the statement that `ifs` is None (rather than an empty list) if there are no `if`s.

Finally, the variable name given in the example documentation is incorrect.

## Decorators

The description of wrapper "turns from a FunctionDef to a Decorators node" is incorrect.
A Decorators node is actually a child of a FunctionDef.

The type of the `nodes` attribute seems to be a list of names, and is certainly not type `Decorators` (this would be oddly recursive).

## DelName

The description of `name` is awkwardly worded. Perhaps it's missing a word or two?

## Delete

The type of `targets` is incorrect - it should really be referring to `DelAttr` and `DelName` here.

There should be an example where the length of `targets` is greater than one.

## Dict

Type of `items` should specify that there are two nodes in each tuple:
`List[Tuple[Node, Node]]`.

## For

Don't write `Node(Name | Tuple | List)` -- this syntax doesn't mean anything.
Probably should just be `Name | Tuple | List`, but there should be different
examples illustrating the different possibilities.

Example for `iter` is incorrect - it's only the value being iterated over,
which is `range(3)` in this case.

There should be an example for `orelse` as well.

## FunctionDef

`decorators` is a list of decorators (could be more than one).

`returns` is a return annotation in the function header, not the `return` statement.
See <https://www.python.org/dev/peps/pep-3107/#return-values>

## If

Attribute should probably be `body` (not capitalized).

## IfExpr

Attribute should probably be `body` (not capitalized).

## Import

Not all imports need to have an alias (e.g., `import astroid` vs. `import astroid as ast`).
It would be good to show an example of both, and how the attribute values differ.

Also would be good to show having multiple imports on the same line.

## ImportFrom

Same comment as `Import`. Also worth investigating: is the `level` attribute on `Import` as well?

## Index

The type of `value` is more general; e.g., `x[1+2]`.

## Lambda

`args` is an `Arguments` node.

## ListComp

It seems like the type of `Generators` should be `List[Comprehension]`,
unless there is another possibility for these elements?

<<<<<<< HEAD
## Name

The string type should be represented as `str`, not `Str` (this type is not privided by the `types` module).

=======
>>>>>>> 91c8daee
## Nonlocal

The example is technically incorrect, and is a little misleading.
`nonlocal` can only be used to refer to variables in some outer scope that is *not* the global scope (apparently).

So the example should be changed to something like

```python
def outer():
    x = 10
    y = 100
    def inner(y):
        nonlocal x, y
        x = 3 * y
    inner(1)
    return x
```

## Return

The type of `value` should be `Expr | None`.

In Example 1's documentation, the value of `value` should be explicitly written as `None`.

## Set

Description of `elts` should refer to "this set" rather than "this list."

## Slice

The types of the three attributes should be arbitrary `Expr` nodes, but you can say that they must evaluate to an integer for the expression to be successful at runtime.

Also if they can be None, use `Expr | None`.

## Starred

Would be good to mention what the `Starred` node appears under in the example, since it's not immediately obvious. (Is there an implicit `Tuple` representing the assignment targets?)

## TryExcept

Explicitly write `None` for the value that is None in the example.

Would be good to give an example of how to get a non-None value for `orelse`, presumably using `else`.

## TryFinally

It seems like the `body` actually has type `TryExcept`.

## While

The `test` can be an arbitrary `Expr` (e.g., imagine a function call here).

In the example, the `test` is actually a `Const` node with value `True`.

## With

It seems like `items` is a list of tuples, not a list of `Expr`.

## Yield

Express the type of `value` as `Expr | None`.

Explicitly write `None` in the first example description.

## YieldFrom

The type of `value` is not necessarily a `GeneratorExp` (in fact, in the example given it is a `Call`).<|MERGE_RESOLUTION|>--- conflicted
+++ resolved
@@ -1,15 +1,5 @@
 # TODOs for node documentation
 
-<<<<<<< HEAD
-## Global changes
-
-Investigate whether the `ctx` attribute exists for all relevant nodes,
-and list all of these nodes.
-Also include more description of what the values of this attribute mean,
-and how they appear in Python code.
-
-Rename `Stmt` type to the property node class `Statement`.
-=======
 ## Assign
 
 The type of `targets` can probably be more specific to just a small
@@ -33,7 +23,7 @@
 ## Attribute
 
 The descriptions for both the node itself and both of its attributes need work.
->>>>>>> 91c8daee
+
 
 ## AugAssign
 
@@ -140,13 +130,6 @@
 It seems like the type of `Generators` should be `List[Comprehension]`,
 unless there is another possibility for these elements?
 
-<<<<<<< HEAD
-## Name
-
-The string type should be represented as `str`, not `Str` (this type is not privided by the `types` module).
-
-=======
->>>>>>> 91c8daee
 ## Nonlocal
 
 The example is technically incorrect, and is a little misleading.
