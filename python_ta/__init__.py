--- conflicted
+++ resolved
@@ -110,8 +110,6 @@
         # Use config file at the specified path instead of the default.
         linter.read_config_file(local_config)
     else:
-<<<<<<< HEAD
-        
         # Start at the origin (file) of the call to the `check` function.
         if sys.argv[0].startswith(os.getcwd()):
             curr_path = os.path.dirname(sys.argv[0])
@@ -125,10 +123,6 @@
         else:
             # Use default config file in the python_ta package.
             linter.read_config_file(os.path.join(os.path.dirname(__file__), '.pylintrc'))
-=======
-        # Use default config file in the python_ta package.
-        linter.read_config_file(os.path.join(os.path.dirname(__file__), '.pylintrc'))
->>>>>>> dc43a407
 
         # Override part of the default config, with a dict of config options.
         if isinstance(local_config, dict):
